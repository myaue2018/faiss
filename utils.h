--- conflicted
+++ resolved
@@ -109,26 +109,16 @@
         data_.resize(left_count > 0 ? block_count + 1 : block_count);
         for (size_t i = 0; i < block_count; ++i) {
             data_[i].resize(block_size_);
-<<<<<<< HEAD
-=======
         }
         if (left_count > 0) {
             data_.rbegin()->resize(left_count);
->>>>>>> 02e8b0d7
-        }
-        if (left_count > 0) {
-            data_.rbegin()->resize(left_count);
         }
         size_ = n;
     }
 
     // adjust the group capacity if necessary and reserve the last block to block_size_
     void reserve(size_t n) {
-<<<<<<< HEAD
-        size_t block_count = (n % block_size_ == 0) ? n / block_size_ : n / block_size_ + 1;
-=======
         size_t block_count = (n + block_size_ - 1) / block_size_;
->>>>>>> 02e8b0d7
         data_.reserve(block_count);
         for (size_t i = 0; i < block_count; ++i) {
             data_[i].reserve(block_size_);
@@ -140,17 +130,12 @@
     inline T& operator[](size_t idx) const { return data_[idx / block_size_][idx % block_size_]; }
     inline T& operator[](size_t idx) { return data_[idx / block_size_][idx % block_size_]; }
     // return the total num of data stored in the group vector
-<<<<<<< HEAD
     inline size_t size() const { return size_; }
-=======
-    inline size_t size() const { return (data_.size() - 1) * block_size_ + data_.rbegin().size(); }
->>>>>>> 02e8b0d7
 
     // functions used to block level access
     inline const std::vector<T>& blockAt(size_t idx) const { return data_[idx]; }
     inline size_t blockNum() const { return data_.size(); }
     inline size_t blockSize() const { return block_size_; }
-<<<<<<< HEAD
 
     inline bool setBlockSize(size_t blockSize) {
         if (data_.empty()) {
@@ -163,16 +148,11 @@
     inline std::vector<T>* block_rbegin() {
         return (data_.size() == 0) ? nullptr : &(*data_.rbegin());
     }
-=======
->>>>>>> 02e8b0d7
 
 private:
     std::vector<std::vector<T>> data_;
     size_t block_size_ = 0;
-<<<<<<< HEAD
     size_t size_ = 0;
-=======
->>>>>>> 02e8b0d7
 };
 
 
