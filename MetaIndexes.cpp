/**
 * Copyright (c) 2015-present, Facebook, Inc.
 * All rights reserved.
 *
 * This source code is licensed under the BSD+Patents license found in the
 * LICENSE file in the root directory of this source tree.
 */

// Copyright 2004-present Facebook. All Rights Reserved
// -*- c++ -*-

#include "MetaIndexes.h"

#include <pthread.h>

#include <cstdio>
#include <algorithm>

#include "FaissAssert.h"
#include "Heap.h"
#include "AuxIndexStructures.h"


namespace faiss {

/*****************************************************
 * IndexIDMap implementation
 *******************************************************/

IndexIDMap::IndexIDMap (Index *index):
    index (index),
    own_fields (false)
{
    FAISS_THROW_IF_NOT_MSG (index->ntotal == 0, "index must be empty on input");
    is_trained = index->is_trained;
    metric_type = index->metric_type;
    verbose = index->verbose;
    d = index->d;
}

void IndexIDMap::add (idx_t, const float *)
{
    FAISS_THROW_MSG ("add does not make sense with IndexIDMap, "
                      "use add_with_ids");
}


void IndexIDMap::train (idx_t n, const float *x)
{
    index->train (n, x);
    is_trained = index->is_trained;
}

void IndexIDMap::reset ()
{
    index->reset ();
    ntotal = 0;
}


void IndexIDMap::add_with_ids (idx_t n, const float * x, const long *xids)
{
    index->add (n, x);
    error_state = index->get_error_state();
    if (error_state != Faiss_Error_OK)
        return;
    for (idx_t i = 0; i < n; i++)
        id_map.push_back (xids[i]);
    ntotal = index->ntotal;
}


void IndexIDMap::search (idx_t n, const float *x, idx_t k,
                              float *distances, idx_t *labels) const
{
    index->search (n, x, k, distances, labels);
    idx_t *li = labels;
    for (idx_t i = 0; i < n * k; i++) {
        li[i] = li[i] < 0 ? li[i] : id_map[li[i]];
    }
}


void IndexIDMap::range_search (idx_t n, const float *x, float radius,
                   RangeSearchResult *result) const
{
  index->range_search(n, x, radius, result);
  for (idx_t i = 0; i < result->lims[result->nq]; i++) {
      result->labels[i] = result->labels[i] < 0 ?
        result->labels[i] : id_map[result->labels[i]];
  }
}

namespace {

struct IDTranslatedSelector: IDSelector {
    const std::vector <long> & id_map;
    const IDSelector & sel;
    IDTranslatedSelector (const std::vector <long> & id_map,
                          const IDSelector & sel):
        id_map (id_map), sel (sel)
    {}
    bool is_member(idx_t id) const override {
      return sel.is_member(id_map[id]);
    }
};

}

long IndexIDMap::remove_ids (const IDSelector & sel)
{
    // remove in sub-index first
    IDTranslatedSelector sel2 (id_map, sel);
    long nremove = index->remove_ids (sel2);

    long j = 0;
    for (idx_t i = 0; i < ntotal; i++) {
        if (sel.is_member (id_map[i])) {
            // remove
        } else {
            id_map[j] = id_map[i];
            j++;
        }
    }
    FAISS_ASSERT (j == index->ntotal);
    ntotal = j;
    id_map.resize(ntotal);
    return nremove;
}

void IndexIDMap::set_max_size(size_t new_size)
{
    index->set_max_size(new_size);
}

void IndexIDMap::set_user_reserve(bool is_reserve)
{
    Index::set_user_reserve(is_reserve);
    index->set_user_reserve(is_reserve);
}

void IndexIDMap::set_use_int8_norms(bool flag)
{
    index->set_use_int8_norms(flag);
}

IndexIDMap::~IndexIDMap ()
{
    if (own_fields) delete index;
}

    void IndexIDMap::set_max_size(size_t new_size) {
        Index::set_max_size(new_size);
        index->set_max_size(new_size);
    }

/*****************************************************
 * IndexIDMap2 implementation
 *******************************************************/

IndexIDMap2::IndexIDMap2 (Index *index): IndexIDMap (index)
{}

void IndexIDMap2::add_with_ids(idx_t n, const float* x, const long* xids)
{
    size_t prev_ntotal = ntotal;
    IndexIDMap::add_with_ids (n, x, xids);
<<<<<<< HEAD
    if (error_state != Faiss_Error_OK)
        return;
=======
    error_state = index->error_state;
>>>>>>> 45ceaf63
    for (size_t i = prev_ntotal; i < ntotal; i++) {
        rev_map [id_map [i]] = i;
    }
}

void IndexIDMap2::construct_rev_map ()
{
    rev_map.clear ();
    for (size_t i = 0; i < ntotal; i++) {
        rev_map [id_map [i]] = i;
    }
}
int  IndexIDMap2::reserve(faiss::Index::idx_t n){
    auto a =  index->reserve(n);
    error_state = index->error_state;
    return a;
}
long IndexIDMap2::remove_ids(const idx_t & idx)
{
    if(rev_map.find(idx)==rev_map.end()){
        return -1;
    }
    auto id_real = rev_map.at(idx);

    auto old_size = id_map.size();
    if(old_size==1){
        id_map.clear();
        rev_map.clear();
    }else{
        auto last_value = id_map[old_size-1];
        id_map[rev_map.at(idx)] = last_value;
        id_map.resize(old_size-1);

        rev_map[last_value] = rev_map.at(idx);
        rev_map.erase(idx);
    }
    auto ret = index->remove_ids(id_real);
    error_state = index->error_state;
    ntotal = index->ntotal;
    return ret;
//    // This is quite inefficient
//    long nremove = IndexIDMap::remove_ids (sel);
//    construct_rev_map ();
//    return nremove;
}

long IndexIDMap2::remove_ids(const IDSelector& sel)
{

    //只支持删除一个
    if(sel.single_id==-1)
        FAISS_THROW_MSG ("remove_ids not implemented for non-single");

    if(rev_map.find(sel.single_id)==rev_map.end()){
        return -1;
    }

    auto old_size = id_map.size();
    if(old_size==1){
        id_map.clear();
        rev_map.clear();
    }else{
        auto last_value = id_map[old_size-1];
        id_map[rev_map.at(sel.single_id)] = last_value;
        id_map.resize(old_size-1);

        rev_map[last_value] = rev_map.at(sel.single_id);
        rev_map.erase(sel.single_id);
    }

    return index->remove_ids(sel);
//    // This is quite inefficient
//    long nremove = IndexIDMap::remove_ids (sel);
//    construct_rev_map ();
//    return nremove;
}

void IndexIDMap2::reconstruct (idx_t key, float * recons) const
{
    try {
        index->reconstruct (rev_map.at (key), recons);
    } catch (const std::out_of_range& e) {
        FAISS_THROW_FMT ("key %ld not found", key);
    }
}

void IndexIDMap2::update(idx_t key,const float * new_f) const
{
    if(rev_map.find(key)==rev_map.end()){
        return;
    }
    index->update((rev_map.at(key)),new_f);
    ((IndexIDMap2*)(this))->error_state = index->error_state;
}



/*****************************************************
 * IndexShards implementation
 *******************************************************/

// subroutines
namespace {


typedef Index::idx_t idx_t;


template<class Job>
struct Thread {
    Job job;
    pthread_t thread;

    Thread () {}

    explicit Thread (const Job & job): job(job) {}

    void start () {
        pthread_create (&thread, nullptr, run, this);
    }

    void wait () {
        pthread_join (thread, nullptr);
    }

    static void * run (void *arg) {
        static_cast<Thread*> (arg)->job.run();
        return nullptr;
    }

};


/// callback + thread management to train 1 shard
struct TrainJob {
    IndexShards *index;    // the relevant index
    int no;                // shard number
    idx_t n;               // train points
    const float *x;

    void run ()
    {
        if (index->verbose)
            printf ("begin train shard %d on %ld points\n", no, n);
        index->shard_indexes [no]->train(n, x);
        if (index->verbose)
            printf ("end train shard %d\n", no);
    }

};

struct AddJob {
    IndexShards *index;    // the relevant index
    int no;                // shard number

    idx_t n;
    const float *x;
    const idx_t *ids;

    void run ()
    {
        if (index->verbose)
            printf ("begin add shard %d on %ld points\n", no, n);
        if (ids)
        {
            index->shard_indexes[no]->add_with_ids (n, x, ids);
            if(index->shard_indexes[no]->error_state!=Faiss_Error_OK){
                index->error_state = index->shard_indexes[no]->error_state;
            }
        }
        else
            index->shard_indexes[no]->add (n, x);
        if(index->shard_indexes[no]->error_state!=Faiss_Error_OK){
            index->error_state = index->shard_indexes[no]->error_state;
        }
        if (index->verbose)
            printf ("end add shard %d on %ld points\n", no, n);
    }
};



/// callback + thread management to query in 1 shard
struct QueryJob {
    IndexShards *index;    // the relevant index
    int no;                // shard number

    // query params
    idx_t n;
    const float *x;
    idx_t k;
    float *distances;
    idx_t *labels;


    void run ()
    {
        if (index->verbose)
            printf ("begin query shard %d on %ld points\n", no, n);
        index->shard_indexes [no]->search (n, x, k,
                                           distances, labels);
        if(index->shard_indexes[no]->error_state!=Faiss_Error_OK){
            index->error_state = index->shard_indexes[no]->error_state;
        }
        if (index->verbose)
            printf ("end query shard %d\n", no);
    }


};




// add translation to all valid labels
void translate_labels (long n, idx_t *labels, long translation)
{
    if (translation == 0) return;
    for (long i = 0; i < n; i++) {
        if(labels[i] < 0) return;
        labels[i] += translation;
    }
}


/** merge result tables from several shards.
 * @param all_distances  size nshard * n * k
 * @param all_labels     idem
 * @param translartions  label translations to apply, size nshard
 */

template <class C>
void merge_tables (long n, long k, long nshard,
                   float *distances, idx_t *labels,
                   const float *all_distances,
                   idx_t *all_labels,
                   const long *translations)
{
    if(k == 0) {
        return;
    }

    long stride = n * k;
#pragma omp parallel
    {
        std::vector<int> buf (2 * nshard);
        int * pointer = buf.data();
        int * shard_ids = pointer + nshard;
        std::vector<float> buf2 (nshard);
        float * heap_vals = buf2.data();
#pragma omp for
        for (long i = 0; i < n; i++) {
            // the heap maps values to the shard where they are
            // produced.
            const float *D_in = all_distances + i * k;
            const idx_t *I_in = all_labels + i * k;
            int heap_size = 0;

            for (long s = 0; s < nshard; s++) {
                pointer[s] = 0;
                if (I_in[stride * s] >= 0)
                    heap_push<C> (++heap_size, heap_vals, shard_ids,
                                 D_in[stride * s], s);
            }

            float *D = distances + i * k;
            idx_t *I = labels + i * k;

            for (int j = 0; j < k; j++) {
                if (heap_size == 0) {
                    I[j] = -1;
                    D[j] = C::neutral();
                } else {
                    // pop best element
                    int s = shard_ids[0];
                    int & p = pointer[s];
                    D[j] = heap_vals[0];
                    I[j] = I_in[stride * s + p] + translations[s];

                    heap_pop<C> (heap_size--, heap_vals, shard_ids);
                    p++;
                    if (p < k && I_in[stride * s + p] >= 0)
                        heap_push<C> (++heap_size, heap_vals, shard_ids,
                                     D_in[stride * s + p], s);
                }
            }
        }
    }
}

    /** merge result tables from several shards.
 * @param all_distances  size nshard * n * k
 * @param all_labels     idem
 * @param translartions  label translations to apply, size nshard
 */

    template <class C>
    void merge_tables (long n, long k, long nshard,
                       float *distances, idx_t *labels,
                       const float *all_distances,
                       idx_t *all_labels,
                       const long *translations,int * pointer,float * heap_vals)
    {
        if(k == 0) {
            return;
        }

        long stride = n * k;
//#pragma omp parallel
        {
//            std::vector<int> buf (2 * nshard);
//            int * pointer = buf.data();
            int * shard_ids = pointer + nshard;
//            std::vector<float> buf2 (nshard);
//            float * heap_vals = buf2.data();
//#pragma omp for
            for (long i = 0; i < n; i++) {
                // the heap maps values to the shard where they are
                // produced.
                const float *D_in = all_distances + i * k;
                const idx_t *I_in = all_labels + i * k;
                int heap_size = 0;

                for (long s = 0; s < nshard; s++) {
                    pointer[s] = 0;
                    if (I_in[stride * s] >= 0)
                        heap_push<C> (++heap_size, heap_vals, shard_ids,
                                      D_in[stride * s], s);
                }

                float *D = distances + i * k;
                idx_t *I = labels + i * k;

                for (int j = 0; j < k; j++) {
                    if (heap_size == 0) {
                        I[j] = -1;
                        D[j] = C::neutral();
                    } else {
                        // pop best element
                        int s = shard_ids[0];
                        int & p = pointer[s];
                        D[j] = heap_vals[0];
                        I[j] = I_in[stride * s + p] + translations[s];

                        heap_pop<C> (heap_size--, heap_vals, shard_ids);
                        p++;
                        if (p < k && I_in[stride * s + p] >= 0)
                            heap_push<C> (++heap_size, heap_vals, shard_ids,
                                          D_in[stride * s + p], s);
                    }
                }
            }
        }
    }


};






IndexShards::IndexShards (idx_t d, bool threaded, bool successive_ids):
    Index (d), own_fields (false),lastAddedIndex(0),
    threaded (threaded), successive_ids (successive_ids)
{
    heap_temp_int.resize(20*2);
    heap_temp_float.resize(20*2);
}

void IndexShards::add_shard (Index *idx)
{
    shard_indexes.push_back (idx);
    all_distances_v.resize(MAX_TOPK*MAX_N_QUERY*shard_indexes.size());
    all_labels_v.resize(MAX_TOPK*MAX_N_QUERY*shard_indexes.size());

    sync_with_shard_indexes ();
}

void IndexShards::sync_with_shard_indexes ()
{
    if (shard_indexes.empty()) return;
    Index * index0 = shard_indexes[0];
    d = index0->d;
    metric_type = index0->metric_type;
    is_trained = index0->is_trained;
    ntotal = index0->ntotal;
    for (int i = 1; i < shard_indexes.size(); i++) {
        Index * index = shard_indexes[i];
        FAISS_THROW_IF_NOT (metric_type == index->metric_type);
        FAISS_THROW_IF_NOT (d == index->d);
        ntotal += index->ntotal;
    }
}


void IndexShards::train (idx_t n, const float *x)
{

    // pre-alloc because we don't want reallocs
    std::vector<Thread<TrainJob > > tss (shard_indexes.size());
    int nt = 0;
    for (int i = 0; i < shard_indexes.size(); i++) {
        if(!shard_indexes[i]->is_trained) {
            TrainJob ts = {this, i, n, x};
            if (threaded) {
                tss[nt] = Thread<TrainJob> (ts);
                tss[nt++].start();
            } else {
                ts.run();
            }
        }
    }
    for (int i = 0; i < nt; i++) {
        tss[i].wait();
    }
    sync_with_shard_indexes ();
}

void IndexShards::add (idx_t n, const float *x)
{
    add_with_ids (n, x, nullptr);
}



    typedef  struct{
        int index=0;
        int64_t size=0;
        int64_t add_size=0;
    }ShardSize;

    bool comp(const ShardSize &a,const ShardSize &b)
    {
        return a.size<b.size;
    }

 /**
  * Cases (successive_ids, xids):
  * - true, non-NULL       ERROR: it makes no sense to pass in ids and
  *                        request them to be shifted
  * - true, NULL           OK, but should be called only once (calls add()
  *                        on sub-indexes).
  * - false, non-NULL      OK: will call add_with_ids with passed in xids
  *                        distributed evenly over shards
  * - false, NULL          OK: will call add_with_ids on each sub-index,
  *                        starting at ntotal
  */

void IndexShards::add_with_ids (idx_t n, const float * x, const long *xids)
{

    FAISS_THROW_IF_NOT_MSG(!(successive_ids && xids),
                   "It makes no sense to pass in ids and "
                   "request them to be shifted");

    if (successive_ids) {
      FAISS_THROW_IF_NOT_MSG(!xids,
                       "It makes no sense to pass in ids and "
                       "request them to be shifted");
      FAISS_THROW_IF_NOT_MSG(ntotal == 0,
                       "when adding to IndexShards with sucessive_ids, "
                       "only add() in a single pass is supported");
    }

    long nshard = shard_indexes.size();
    const long *ids = xids;
    ScopeDeleter<long> del;
    if (!ids && !successive_ids) {
        long *aids = new long[n];
        for (long i = 0; i < n; i++)
            aids[i] = ntotal + i;
        ids = aids;
        del.set (ids);
    }

    std::vector<Thread<AddJob > > asa (shard_indexes.size());
    std::vector<bool> isNeedStart (shard_indexes.size());

    std::vector<ShardSize> nshard_info(nshard+1);
    {//计算每个shard要添加多少，尽可能平均
        int left_feature_size = n;
        for (int i = 0; i < nshard; i++) {
            ShardSize& shardSize = nshard_info[i];
            shardSize.index = i;
            shardSize.size = shard_indexes[i]->ntotal;
            shardSize.add_size = 0;
        }
        nshard_info[nshard].index =-1;
        nshard_info[nshard].size = MAX_ADD_BATCH;
        nshard_info[nshard].add_size =0;


        std::sort(nshard_info.begin(),nshard_info.end(),comp);

        for (int i = 0; i < nshard; i++) {
            auto dt = nshard_info[i+1].size - nshard_info[i].size;
            if(dt<=0){
                continue;
            }
            if(dt*(i+1) <= left_feature_size){
                for (int j = 0; j <= i ; ++j) {
                    nshard_info[j].add_size +=dt;
                }
                left_feature_size-=dt*(i+1);
                continue;
            }else{
                nshard_info[0].add_size += left_feature_size%(i+1);
                for (int j = 0; j <= i ; ++j) {
                    nshard_info[j].add_size +=left_feature_size/(i+1);
                }
                left_feature_size = 0;
                break;
            }
        }
    }


    //fid2sid_map
    int start_size = 0;

    for (int i = 0; i < nshard; i++) {
        int sub_index_id = nshard_info[i].index;
        long i0 = start_size  ;
        long i1 = start_size+nshard_info[i].add_size;
        start_size += nshard_info[i].add_size;

        if(i1 - i0 >0){
            isNeedStart[sub_index_id] = true;
        }else{
            isNeedStart[sub_index_id] = false;
            continue;
        }

        for (int j = 0; j < i1 - i0; ++j) {
            fid2sid_map[(idx_t)*(ids + i0+j)]=sub_index_id;
        }

        AddJob as = {this, sub_index_id,
                       i1 - i0, x + i0 * d,
                       ids ? ids + i0 : nullptr};
        if (threaded) {
            asa[sub_index_id] = Thread<AddJob>(as);
            asa[sub_index_id].start();
        } else {
            as.run();
        }
    }
    for (int i = 0; i < nshard; i++) {
        if(isNeedStart[i] && threaded){
            asa[i].wait();
        }
    }
    ntotal += n;
}





void IndexShards::reset ()
{
    for (int i = 0; i < shard_indexes.size(); i++) {
        shard_indexes[i]->reset ();
    }
    fid2sid_map.clear();
    sync_with_shard_indexes ();
}

void IndexShards::search (
           idx_t n, const float *x, idx_t k,
           float *distances, idx_t *labels) const
{
    long nshard = shard_indexes.size();
//    float *all_distances = new float [nshard * k * n];
//    idx_t *all_labels = new idx_t [nshard * k * n];
    float *all_distances = (float *)all_distances_v.data();
    idx_t *all_labels = (idx_t*)all_labels_v.data();
//    ScopeDeleter<float> del (all_distances);
//    ScopeDeleter<idx_t> del2 (all_labels);

#if 1

    // pre-alloc because we don't want reallocs
    std::vector<Thread<QueryJob> > qss (nshard);
    for (int i = 0; i < nshard; i++) {
        QueryJob qs = {
                (IndexShards*)this, i, n, x, k,
            all_distances + i * k * n,
            all_labels + i * k * n
        };
        if (threaded) {
            qss[i] = Thread<QueryJob> (qs);
            qss[i].start();
        } else {
            qs.run();
        }
    }

    if (threaded) {
        for (int i = 0; i < qss.size(); i++) {
            qss[i].wait();
        }
    }
#else

    // pre-alloc because we don't want reallocs
    std::vector<QueryJob> qss (nshard);
    for (int i = 0; i < nshard; i++) {
        QueryJob qs = {
            this, i, n, x, k,
            all_distances + i * k * n,
            all_labels + i * k * n
        };
        if (threaded) {
            qss[i] = qs;
        } else {
            qs.run();
        }
    }

    if (threaded) {
#pragma omp parallel for
        for (int i = 0; i < qss.size(); i++) {
            qss[i].run();
        }
    }

#endif
    std::vector<long> translations (nshard, 0);
    if (successive_ids) {
        translations[0] = 0;
        for (int s = 0; s + 1 < nshard; s++)
            translations [s + 1] = translations [s] +
                shard_indexes [s]->ntotal;
    }

    if (metric_type == METRIC_L2) {
        merge_tables< CMin<float, int> > (
             n, k, nshard, distances, labels,
             all_distances, all_labels, translations.data ());
    } else {
        merge_tables< CMax<float, int> > (
             n, k, nshard, distances, labels,
             all_distances, all_labels, translations.data (),
             (int*)(heap_temp_int.data()),(float*)(heap_temp_float.data()));
    }

}



IndexShards::~IndexShards ()
{
    if (own_fields) {
        for (int s = 0; s < shard_indexes.size(); s++)
            delete shard_indexes [s];
    }
}

long IndexShards::remove_ids(const idx_t &idx) {
    auto iter = fid2sid_map.find(idx);
    if(iter==fid2sid_map.end()){
        return -1;
    }
    auto sub_index = shard_indexes[iter->second];
    fid2sid_map.erase(iter);

    auto n_src = sub_index->ntotal;
    auto rt =  sub_index->remove_ids(idx);
    ntotal -= n_src - rt;
    error_state = sub_index->error_state;
    return rt;
}

int IndexShards::reserve(faiss::Index::idx_t n) {
    for (int s = 0; s < shard_indexes.size(); s++)
    {
        shard_indexes [s]->reserve(n/(shard_indexes.size())+1);
        if(shard_indexes [s]->error_state!=Faiss_Error_OK){
            error_state = shard_indexes [s]->error_state;
        }
    }

    return 0;
}

void IndexShards::update(idx_t key, const float *recons) const {
    auto iter = fid2sid_map.find(key);
    if(iter==fid2sid_map.end()){
        return ;
    }
    auto sub_index = shard_indexes[iter->second];
    sub_index->update(key,recons);
    ((IndexShards*)(this))->error_state = sub_index->error_state;
}

    void IndexShards::set_user_reserve(bool is_reserve) {
        Index::set_user_reserve(is_reserve);
        for (int i = 0; i < shard_indexes.size(); ++i) {
            shard_indexes[i]->set_user_reserve(is_reserve);
        }
    }

    void IndexShards::set_max_size(size_t new_size) {
        Index::set_max_size(new_size);
        for (int i = 0; i < shard_indexes.size(); ++i) {
            shard_indexes[i]->set_max_size(new_size/(shard_indexes.size())+1);
        }
    }


/*****************************************************
 * IndexSplitVectors implementation
 *******************************************************/


IndexSplitVectors::IndexSplitVectors (idx_t d, bool threaded):
    Index (d), own_fields (false),
    threaded (threaded), sum_d (0)
{

}

void IndexSplitVectors::add_sub_index (Index *index)
{
    sub_indexes.push_back (index);
    sync_with_sub_indexes ();
}

void IndexSplitVectors::sync_with_sub_indexes ()
{
    if (sub_indexes.empty()) return;
    Index * index0 = sub_indexes[0];
    sum_d = index0->d;
    metric_type = index0->metric_type;
    is_trained = index0->is_trained;
    ntotal = index0->ntotal;
    for (int i = 1; i < sub_indexes.size(); i++) {
        Index * index = sub_indexes[i];
        FAISS_THROW_IF_NOT (metric_type == index->metric_type);
        FAISS_THROW_IF_NOT (ntotal == index->ntotal);
        sum_d += index->d;
    }

}

void IndexSplitVectors::add(idx_t /*n*/, const float* /*x*/) {
  FAISS_THROW_MSG("not implemented");
}

namespace {

/// callback + thread management to query in 1 shard
struct SplitQueryJob {
    const IndexSplitVectors *index;    // the relevant index
    int no;                // shard number

    // query params
    idx_t n;
    const float *x;
    idx_t k;
    float *distances;
    idx_t *labels;


    void run ()
    {
        if (index->verbose)
            printf ("begin query shard %d on %ld points\n", no, n);
        const Index * sub_index = index->sub_indexes[no];
        long sub_d = sub_index->d, d = index->d;
        idx_t ofs = 0;
        for (int i = 0; i < no; i++) ofs += index->sub_indexes[i]->d;
        float *sub_x = new float [sub_d * n];
        ScopeDeleter<float> del (sub_x);
        for (idx_t i = 0; i < n; i++)
            memcpy (sub_x + i * sub_d, x + ofs + i * d, sub_d * sizeof (sub_x));
        sub_index->search (n, sub_x, k, distances, labels);
        if (index->verbose)
            printf ("end query shard %d\n", no);
    }

};



}



void IndexSplitVectors::search (
           idx_t n, const float *x, idx_t k,
           float *distances, idx_t *labels) const
{
    FAISS_THROW_IF_NOT_MSG (k == 1,
                      "search implemented only for k=1");
    FAISS_THROW_IF_NOT_MSG (sum_d == d,
                      "not enough indexes compared to # dimensions");

    long nshard = sub_indexes.size();
    float *all_distances = new float [nshard * k * n];
    idx_t *all_labels = new idx_t [nshard * k * n];
    ScopeDeleter<float> del (all_distances);
    ScopeDeleter<idx_t> del2 (all_labels);

    // pre-alloc because we don't want reallocs
    std::vector<Thread<SplitQueryJob> > qss (nshard);
    for (int i = 0; i < nshard; i++) {
        SplitQueryJob qs = {
            this, i, n, x, k,
            i == 0 ? distances : all_distances + i * k * n,
            i == 0 ? labels : all_labels + i * k * n
        };
        if (threaded) {
            qss[i] = Thread<SplitQueryJob> (qs);
            qss[i].start();
        } else {
            qs.run();
        }
    }

    if (threaded) {
        for (int i = 0; i < qss.size(); i++) {
            qss[i].wait();
        }
    }

    long factor = 1;
    for (int i = 0; i < nshard; i++) {
        if (i > 0) { // results of 0 are already in the table
            const float *distances_i = all_distances + i * k * n;
            const idx_t *labels_i = all_labels + i * k * n;
            for (long j = 0; j < n; j++) {
                if (labels[j] >= 0 && labels_i[j] >= 0) {
                    labels[j] += labels_i[j] * factor;
                    distances[j] += distances_i[j];
                } else {
                    labels[j] = -1;
                    distances[j] = 0.0 / 0.0;
                }
            }
        }
        factor *= sub_indexes[i]->ntotal;
    }

}

void IndexSplitVectors::train(idx_t /*n*/, const float* /*x*/) {
  FAISS_THROW_MSG("not implemented");
}

void IndexSplitVectors::reset ()
{
    FAISS_THROW_MSG ("not implemented");
}


IndexSplitVectors::~IndexSplitVectors ()
{
    if (own_fields) {
        for (int s = 0; s < sub_indexes.size(); s++)
            delete sub_indexes [s];
    }
}






}; // namespace faiss<|MERGE_RESOLUTION|>--- conflicted
+++ resolved
@@ -128,11 +128,6 @@
     return nremove;
 }
 
-void IndexIDMap::set_max_size(size_t new_size)
-{
-    index->set_max_size(new_size);
-}
-
 void IndexIDMap::set_user_reserve(bool is_reserve)
 {
     Index::set_user_reserve(is_reserve);
@@ -149,10 +144,10 @@
     if (own_fields) delete index;
 }
 
-    void IndexIDMap::set_max_size(size_t new_size) {
-        Index::set_max_size(new_size);
-        index->set_max_size(new_size);
-    }
+void IndexIDMap::set_max_size(size_t new_size) {
+    Index::set_max_size(new_size);
+    index->set_max_size(new_size);
+}
 
 /*****************************************************
  * IndexIDMap2 implementation
@@ -165,12 +160,8 @@
 {
     size_t prev_ntotal = ntotal;
     IndexIDMap::add_with_ids (n, x, xids);
-<<<<<<< HEAD
     if (error_state != Faiss_Error_OK)
         return;
-=======
-    error_state = index->error_state;
->>>>>>> 45ceaf63
     for (size_t i = prev_ntotal; i < ntotal; i++) {
         rev_map [id_map [i]] = i;
     }
