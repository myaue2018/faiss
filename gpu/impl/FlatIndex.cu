/**
 * Copyright (c) 2015-present, Facebook, Inc.
 * All rights reserved.
 *
 * This source code is licensed under the BSD+Patents license found in the
 * LICENSE file in the root directory of this source tree.
 */

// Copyright 2004-present Facebook. All Rights Reserved.

#include "FlatIndex.cuh"
#include "Distance.cuh"
#include "L2Norm.cuh"
#include "../utils/CopyUtils.cuh"
#include "../utils/DeviceUtils.h"
#include "../utils/Transpose.cuh"

namespace faiss { namespace gpu {

FlatIndex::FlatIndex(GpuResources* res,
                     int dim,
                     bool l2Distance,
                     GPU_DATA_TYPE useFloat16,
                     bool useFloat16Accumulator,
                     bool storeTransposed,
                     MemorySpace space) :
    resources_(res),
    dim_(dim),
    useFloat16_(useFloat16),
    useFloat16Accumulator_(useFloat16Accumulator),
    storeTransposed_(storeTransposed),
    l2Distance_(l2Distance),
    space_(space),
    num_(0),
    rawData_(space),
    error_(Faiss_Error_OK),
    max_size_(SIZE_MAX){
#ifndef FAISS_USE_FLOAT16
  FAISS_ASSERT(useFloat16_==GPU_DATA_TYPE::IFLOAT);
#endif
}

        GPU_DATA_TYPE
FlatIndex::getUseFloat16() const {
  return useFloat16_;
}

/// Returns the number of vectors we contain
int FlatIndex::getSize() const {
#ifdef FAISS_USE_FLOAT16
  if (useFloat16_==GPU_DATA_TYPE::IFLOAT16) {
    return vectorsHalf_.getSize(0);
  }
if (useFloat16_==GPU_DATA_TYPE::IINT8) {
    return vectorsInt8_.getSize(0);
}
#endif

  return vectors_.getSize(0);
}

int FlatIndex::getDim() const {
#ifdef FAISS_USE_FLOAT16
  if (useFloat16_==GPU_DATA_TYPE::IFLOAT16) {
    return vectorsHalf_.getSize(1);
  }
    if (useFloat16_==GPU_DATA_TYPE::IINT8) {
        return vectorsInt8_.getSize(1);
    }
#endif

  return vectors_.getSize(1);
}

ErrorTypes FlatIndex::error()
{
    auto ret = error_;
    error_ = Faiss_Error_OK;
    return ret;
}

void FlatIndex::setMaxSize(size_t new_size)
{
    max_size_ = new_size;
    if (useFloat16_ == GPU_DATA_TYPE::IFLOAT)
    {
        new_size *= dim_ * sizeof(float);
    } else if (useFloat16_ == GPU_DATA_TYPE::IFLOAT16)
    {
        new_size *= dim_ * sizeof(half);
    } else
    {
        new_size *= dim_ * sizeof(int8_t);
    }
    rawData_.set_max_size(new_size);
}

size_t FlatIndex::getMaxSize() const
{
    return max_size_;
}

void
FlatIndex::reserve(size_t numVecs, cudaStream_t stream) {
    if (useFloat16_==GPU_DATA_TYPE::IINT8) {
        rawData_.reserve(numVecs * dim_ * sizeof(int8_t), stream);//TODO:int8 //mochang
        error_ = rawData_.error();
    }else if (useFloat16_==GPU_DATA_TYPE::IFLOAT16) {
#ifdef FAISS_USE_FLOAT16
    rawData_.reserve(numVecs * dim_ * sizeof(half), stream);

#endif
  } else {
    rawData_.reserve(numVecs * dim_ * sizeof(float), stream);
  }
}

Tensor<float, 2, true>&
FlatIndex::getVectorsFloat32Ref() {
  return vectors_;
}

#ifdef FAISS_USE_FLOAT16
Tensor<half, 2, true>&
FlatIndex::getVectorsFloat16Ref() {
  return vectorsHalf_;
}

Tensor<int8_t , 2, true>&
FlatIndex::getVectorsInt8Ref() {
  return vectorsInt8_;
}

Tensor<float, 1, true>&
        FlatIndex::getNormsInt8Ref()
{
    return normsInt8_;
}
#endif

DeviceTensor<float, 2, true>
FlatIndex::getVectorsFloat32Copy(cudaStream_t stream) {
  return getVectorsFloat32Copy(0, num_, stream);
}

DeviceTensor<float, 2, true>
FlatIndex::getVectorsFloat32Copy(int from, int num, cudaStream_t stream) {
  DeviceTensor<float, 2, true> vecFloat32({num, dim_}, space_);

  if(useFloat16_==GPU_DATA_TYPE::IINT8){
      runConvertToFloat32(vecFloat32.data(),
                          vectorsInt8_[from].data(),
                          num * dim_, stream);
  } else if (useFloat16_==GPU_DATA_TYPE::IFLOAT16) {
#ifdef FAISS_USE_FLOAT16
    runConvertToFloat32(vecFloat32.data(),
                        vectorsHalf_[from].data(),
                        num * dim_, stream);
#endif
  } else {
    vectors_.copyTo(vecFloat32, stream);
  }

  return vecFloat32;
}

void
FlatIndex::query(Tensor<float, 2, true>& input,
                 int k,
                 Tensor<float, 2, true>& outDistances,
                 Tensor<int, 2, true>& outIndices,
                 bool exactDistance) {
  auto stream = resources_->getDefaultStreamCurrentDevice();
  auto& mem = resources_->getMemoryManagerCurrentDevice();

    if(useFloat16_==GPU_DATA_TYPE::IINT8){

        FAISS_ASSERT(useFloat16_==GPU_DATA_TYPE::IINT8);
        auto inputInt8 = toInt8<2>(resources_, stream, input);

//        DeviceTensor<float, 2, true> outDistancesFloat(
//                mem, {outDistances.getSize(0), outDistances.getSize(1)}, stream);

        query(inputInt8, k, outDistances, outIndices, exactDistance);

//        if (exactDistance) {//TODO:int8 /mochang?
//            // Convert outDistances back
//            fromHalf<2>(stream, outDistancesHalf, outDistances);
//        }
    } else if (useFloat16_==GPU_DATA_TYPE::IFLOAT16) {
    // We need to convert to float16
#ifdef FAISS_USE_FLOAT16
    auto inputHalf = toHalf<2>(resources_, stream, input);

    DeviceTensor<half, 2, true> outDistancesHalf(
      mem, {outDistances.getSize(0), outDistances.getSize(1)}, stream);

    query(inputHalf, k, outDistancesHalf, outIndices, exactDistance);

    if (exactDistance) {
      // Convert outDistances back
      fromHalf<2>(stream, outDistancesHalf, outDistances);
    }
#endif
  } else {
    if (l2Distance_) {
      runL2Distance(resources_,
                    vectors_,
                    storeTransposed_ ? &vectorsTransposed_ : nullptr,
                    &norms_,
                    input,
                    k,
                    outDistances,
                    outIndices,
                    // FIXME
                    !exactDistance);
    } else {
      runIPDistance(resources_,
                    vectors_,
                    storeTransposed_ ? &vectorsTransposed_ : nullptr,
                    input,
                    k,
                    outDistances,
                    outIndices);
    }
  }
}

#ifdef FAISS_USE_FLOAT16
void
FlatIndex::query(Tensor<half, 2, true>& input,
                 int k,
                 Tensor<half, 2, true>& outDistances,
                 Tensor<int, 2, true>& outIndices,
                 bool exactDistance) {
  FAISS_ASSERT(useFloat16_);

  if (l2Distance_) {
    runL2Distance(resources_,
                  vectorsHalf_,
                  storeTransposed_ ? &vectorsHalfTransposed_ : nullptr,
                  &normsHalf_,
                  input,
                  k,
                  outDistances,
                  outIndices,
                  useFloat16Accumulator_,
                  // FIXME
                  !exactDistance);
  } else {
    runIPDistance(resources_,
                  vectorsHalf_,
                  storeTransposed_ ? &vectorsHalfTransposed_ : nullptr,
                  input,
                  k,
                  outDistances,
                  outIndices,
                  useFloat16Accumulator_);
  }
}
void
FlatIndex::query(Tensor<int8_t, 2, true>& input,
                 int k,
                 Tensor<float, 2, true>& outDistances,
                 Tensor<int, 2, true>& outIndices,
                 bool exactDistance) {
    FAISS_ASSERT(!l2Distance_);

    if (l2Distance_) {
//        runL2Distance(resources_,
//                      vectorsHalf_,
//                      storeTransposed_ ? &vectorsHalfTransposed_ : nullptr,
//                      &normsHalf_,
//                      input,
//                      k,
//                      outDistances,
//                      outIndices,
//                      useFloat16Accumulator_,
//                // FIXME
//                      !exactDistance);
    } else {
        runIPDistance(resources_,
                      vectorsInt8_,
                      storeTransposed_ ? &vectorsInt8Transposed_ : nullptr,
                      input,
                      k,
                      outDistances,
                      outIndices,
                      normsInt8_,
                      space_,
                      useFloat16Accumulator_);
    }
}
#endif

void FlatIndex::del(const long inputIndex, cudaStream_t stream){
    FAISS_ASSERT(!l2Distance_);
    if (useFloat16_==GPU_DATA_TYPE::IFLOAT16)
    {
        FAISS_THROW_MSG ("del not implemented for useFloat16_");
    }
    if(useFloat16_==GPU_DATA_TYPE::IFLOAT){
        int numVecs = 1;
        if(num_!=1){
            //不释放以前申请的
            CUDA_VERIFY(cudaMemcpy(
                    ((char*)rawData_.data())+inputIndex*dim_*sizeof(float),
                    ((char*)rawData_.data())+dim_*(num_-1)*sizeof(float),
                    numVecs*dim_*sizeof(float), //In bytes
                    cudaMemcpyDeviceToDevice
            ));
        }

        num_-=1;
        rawData_.resize(num_ * dim_ * sizeof(float),stream);

        {
            DeviceTensor<float, 2, true> vectors(
                    (float*) rawData_.data(), {(int) num_, dim_}, space_);
            vectors_ = std::move(vectors);
        }

        if (storeTransposed_) {
            {
                vectorsTransposed_ =
                        std::move(DeviceTensor<float, 2, true>({dim_, (int) num_}, space_));
                runTransposeAny(vectors_, 0, 1, vectorsTransposed_, stream);
            }
        }
    }else if(useFloat16_==GPU_DATA_TYPE::IINT8){
        int numVecs = 1;
        if(num_!=1){
            //不释放以前申请的
            auto err = cudaMemcpy(
                    ((char*)rawData_.data())+inputIndex*dim_*sizeof(int8_t),
                    ((char*)rawData_.data())+dim_*(num_-1)*sizeof(int8_t),
                    numVecs*dim_*sizeof(int8_t), //In bytes
                    cudaMemcpyDeviceToDevice
<<<<<<< HEAD
            );
            CUDA_VERIFY(err);
=======
            ));
            CUDA_VERIFY(cudaMemcpy(
                    ((char*) normsInt8_.data()) + inputIndex * sizeof(float),
                    ((char*) normsInt8_.data()) + (num_ - 1) * sizeof(float),
                    numVecs * sizeof(float), //In bytes
                    cudaMemcpyDeviceToDevice
            ));
>>>>>>> 3853d393
        }

        num_-=1;
        rawData_.resize(num_ * dim_ * sizeof(int8_t),stream);
        error_ = rawData_.error();


        {
            DeviceTensor<int8_t , 2, true> vectors(
                    (int8_t*) rawData_.data(), {(int) num_, dim_}, space_);
            vectorsInt8_ = std::move(vectors);
        }

        {
            normsInt8_.setSize(0, num_);
        }

        if (storeTransposed_) {
            {
                vectorsInt8Transposed_ =
                        std::move(DeviceTensor<int8_t, 2, true>({dim_, (int) num_}, space_));
                runTransposeAny(vectorsInt8_, 0, 1, vectorsInt8Transposed_, stream);
            }
        }

    }

}

void
FlatIndex::add(const float* data, int numVecs, cudaStream_t stream) {
  if (numVecs == 0) {
    return;
  }
    if (useFloat16_==GPU_DATA_TYPE::IINT8){
        //fen pian
        // Make sure that `data` is on our device; we'll run the
        // conversion on our device
        const int MAX_ADD_BATCH = 1024*1024;
        int batches = (numVecs/MAX_ADD_BATCH);
        int left = (numVecs % MAX_ADD_BATCH);
        int iBatches = 0;
        for (; iBatches < batches; ++iBatches) {
            auto devData = toDevice<float, 2>(resources_,
                                              getCurrentDevice(),
                                              ((float*) data+ iBatches*MAX_ADD_BATCH*dim_),
                                              stream,
                                              {MAX_ADD_BATCH, dim_});

            auto devDataInt8 = toInt8<2>(resources_, stream, devData);

            rawData_.append((char*) devDataInt8.data(),
                            devDataInt8.getSizeInBytes(),
                            stream,
                            true /* reserve exactly */);
            error_ = rawData_.error();
            if (error_ != Faiss_Error_OK)
            {
                return;
            }
        }
        if(left>0) {
            auto devData = toDevice<float, 2>(resources_,
                                              getCurrentDevice(),
                                              ((float*) data+ iBatches*MAX_ADD_BATCH*dim_),
                                              stream,
                                              {left, dim_});

            auto devDataInt8 = toInt8<2>(resources_, stream, devData);

            rawData_.append((char*) devDataInt8.data(),
                            devDataInt8.getSizeInBytes(),
                            stream,
                            true /* reserve exactly */);
            error_ = rawData_.error();
            if (error_ != Faiss_Error_OK)
            {
                return;
            }
        }
    } else if (useFloat16_==GPU_DATA_TYPE::IFLOAT16) {
#ifdef FAISS_USE_FLOAT16
    // Make sure that `data` is on our device; we'll run the
    // conversion on our device

        auto devData = toDevice<float, 2>(resources_,
                                          getCurrentDevice(),
                                          (float*) data,
                                          stream,
                                          {numVecs, dim_});

        auto devDataHalf = toHalf<2>(resources_, stream, devData);

        rawData_.append((char*) devDataHalf.data(),
                        devDataHalf.getSizeInBytes(),
                        stream,
                        true /* reserve exactly */);
#endif
  } else {
    rawData_.append((char*) data,
                    (size_t) dim_ * numVecs * sizeof(float),
                    stream,
                    true /* reserve exactly */);
  }

  num_ += numVecs;

    if (useFloat16_==GPU_DATA_TYPE::IINT8){
        DeviceTensor<int8_t , 2, true> vectorsInt8(
                (int8_t*) rawData_.data(), {(int) num_, dim_}, space_);
        vectorsInt8_ = std::move(vectorsInt8);
    } else if (useFloat16_==GPU_DATA_TYPE::IFLOAT16) {
#ifdef FAISS_USE_FLOAT16
    DeviceTensor<half, 2, true> vectorsHalf(
      (half*) rawData_.data(), {(int) num_, dim_}, space_);
    vectorsHalf_ = std::move(vectorsHalf);
#endif
  } else {
    DeviceTensor<float, 2, true> vectors(
      (float*) rawData_.data(), {(int) num_, dim_}, space_);
    vectors_ = std::move(vectors);
  }

  if (storeTransposed_) {
      if (useFloat16_==GPU_DATA_TYPE::IINT8){
          vectorsInt8Transposed_ =
                  std::move(DeviceTensor<int8_t , 2, true>({dim_, (int) num_}, space_));
          runTransposeAny(vectorsInt8_, 0, 1, vectorsInt8Transposed_, stream);
      } else if (useFloat16_==GPU_DATA_TYPE::IFLOAT16) {
#ifdef FAISS_USE_FLOAT16
      vectorsHalfTransposed_ =
        std::move(DeviceTensor<half, 2, true>({dim_, (int) num_}, space_));
      runTransposeAny(vectorsHalf_, 0, 1, vectorsHalfTransposed_, stream);
#endif
    } else {
      vectorsTransposed_ =
        std::move(DeviceTensor<float, 2, true>({dim_, (int) num_}, space_));
      runTransposeAny(vectors_, 0, 1, vectorsTransposed_, stream);
    }
  }

   if (useFloat16_ == GPU_DATA_TYPE::IINT8)
   {
       // Precompute L2 norms of our database
       DeviceTensor<float, 1, true> normsInt8({(int) num_});
       if (normsInt8_.getSize(0) != 0)
           CUDA_VERIFY(cudaMemcpy(normsInt8.data(), normsInt8_.data(), normsInt8_.getSize(0) * sizeof(float), cudaMemcpyDefault));
       runL2Norm(vectorsInt8_, normsInt8, true, numVecs);
       normsInt8_ = std::move(normsInt8);
   }

  if (l2Distance_) {
    if (useFloat16_==GPU_DATA_TYPE::IFLOAT16) {
#ifdef FAISS_USE_FLOAT16
      DeviceTensor<half, 1, true> normsHalf({(int) num_}, space_);
      runL2Norm(vectorsHalf_, normsHalf, true, stream);
      normsHalf_ = std::move(normsHalf);
#endif
    } else {
      DeviceTensor<float, 1, true> norms({(int) num_}, space_);
      runL2Norm(vectors_, norms, true, stream);
      norms_ = std::move(norms);
    }
  }
}

void
FlatIndex::reset() {
  rawData_.clear();
  vectors_ = std::move(DeviceTensor<float, 2, true>());
    vectorsHalf_ = std::move(DeviceTensor<half, 2, true>());
    vectorsInt8_ = std::move(DeviceTensor<int8_t , 2, true>());
  norms_ = std::move(DeviceTensor<float, 1, true>());
  num_ = 0;
}

} }<|MERGE_RESOLUTION|>--- conflicted
+++ resolved
@@ -331,15 +331,11 @@
         int numVecs = 1;
         if(num_!=1){
             //不释放以前申请的
-            auto err = cudaMemcpy(
+            CUDA_VERIFY(cudaMemcpy(
                     ((char*)rawData_.data())+inputIndex*dim_*sizeof(int8_t),
                     ((char*)rawData_.data())+dim_*(num_-1)*sizeof(int8_t),
                     numVecs*dim_*sizeof(int8_t), //In bytes
                     cudaMemcpyDeviceToDevice
-<<<<<<< HEAD
-            );
-            CUDA_VERIFY(err);
-=======
             ));
             CUDA_VERIFY(cudaMemcpy(
                     ((char*) normsInt8_.data()) + inputIndex * sizeof(float),
@@ -347,7 +343,6 @@
                     numVecs * sizeof(float), //In bytes
                     cudaMemcpyDeviceToDevice
             ));
->>>>>>> 3853d393
         }
 
         num_-=1;
