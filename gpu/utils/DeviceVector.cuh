/**
 * Copyright (c) 2015-present, Facebook, Inc.
 * All rights reserved.
 *
 * This source code is licensed under the BSD+Patents license found in the
 * LICENSE file in the root directory of this source tree.
 */

// Copyright 2004-present Facebook. All Rights Reserved.

#pragma once

#include "../../FaissAssert.h"
#include "DeviceUtils.h"
#include "MemorySpace.h"
#include "StaticUtils.h"
#include <algorithm>
#include <cuda.h>
#include <vector>
#include <math_functions.h>
#include "../../Index.h"

namespace faiss { namespace gpu {

/// A simple version of thrust::device_vector<T>, but has more control
/// over whether resize() initializes new space with T() (which we
/// don't want), and control on how much the reserved space grows by
/// upon resize/reserve. It is also meant for POD types only.
template <typename T>
class DeviceVector {
 public:
  DeviceVector(MemorySpace space = MemorySpace::Device)
      : data_(nullptr),
        num_(0),
        capacity_(0),
        max_size_(SIZE_MAX),
        space_(space),
        error_(Faiss_Error_OK) {
  }

  ~DeviceVector() {
    clear();
  }

  // Clear all allocated memory; reset to zero size
  void clear() {
    CUDA_VERIFY(cudaFree(data_));
    data_ = nullptr;
    num_ = 0;
    capacity_ = 0;
  }

  void set_max_size(size_t ms){max_size_ = ms;}
  size_t get_max_size() const {return max_size_;}
  size_t size() const { return num_; }
  size_t capacity() const { return capacity_; }
  T* data() { return data_; }
  const T* data() const { return data_; }
  void set_user_reserve(bool is_reserve) {user_reserve_ = is_reserve;}
  bool is_user_reserve() {return user_reserve_;}

  template <typename OutT>
  std::vector<OutT> copyToHost(cudaStream_t stream) const {
    FAISS_ASSERT(num_ * sizeof(T) % sizeof(OutT) == 0);

    std::vector<OutT> out((num_ * sizeof(T)) / sizeof(OutT));
    CUDA_VERIFY(cudaMemcpyAsync(out.data(), data_, num_ * sizeof(T),
                                cudaMemcpyDeviceToHost, stream));
    CUDA_VERIFY(cudaStreamSynchronize(stream));

    return out;
  }

  // Returns true if we actually reallocated memory
  // If `reserveExact` is true, then we reserve only the memory that
  // we need for what we're appending
  bool append(const T* d,
              size_t n,
              cudaStream_t stream,
              bool reserveExact = false) {
    bool mem = false;

    if (n > 0) {
      size_t reserveSize = num_ + n;
      if (!reserveExact) {
        mem = getNewCapacitySmartAndReserve_(reserveSize,stream);
      }else if (!user_reserve_){
        mem = reserve(reserveSize, stream);
      }else if (num_ + n > capacity_){
          error_ = Faiss_Error_Exceed_Capacity;
      }

      if (error_ != Faiss_Error_OK)
      {
          return false;
      }

      int dev = getDeviceForAddress(d);
      if (dev == -1) {
        CUDA_VERIFY(cudaMemcpyAsync(data_ + num_, d, n * sizeof(T),
                                    cudaMemcpyHostToDevice, stream));
      } else {
        CUDA_VERIFY(cudaMemcpyAsync(data_ + num_, d, n * sizeof(T),
                                    cudaMemcpyDeviceToDevice, stream));
      }
      num_ += n;
    }

    return mem;
  }


  // Returns true if we actually reallocated memory
  bool resize(size_t newSize, cudaStream_t stream) {
    bool mem = false;

    if (num_ < newSize) {
      mem = reserve(getNewCapacity_(newSize), stream);
    } else if (num_ > newSize)
    {
        num_ = newSize;
        if (!user_reserve_)
            deallocateMemory(stream);
    }

    // Don't bother zero initializing the newly accessible memory
    // (unlike thrust::device_vector)
    num_ = newSize;

    return mem;
  }

  // Clean up after oversized allocations, while leaving some space to
  // remain for subsequent allocations (if `exact` false) or to
  // exactly the space we need (if `exact` true); returns space
  // reclaimed in bytes
  size_t reclaim(bool exact, cudaStream_t stream) {
    size_t free = capacity_ - num_;

    if (exact) {
      realloc_(num_, stream);
      return free * sizeof(T);
    }

    // If more than 1/4th of the space is free, then we want to
    // truncate to only having 1/8th of the space free; this still
    // preserves some space for new elements, but won't force us to
    // double our size right away
    if (free > (capacity_ / 4)) {
      size_t newFree = capacity_ / 8;
      size_t newCapacity = num_ + newFree;

      size_t oldCapacity = capacity_;
      FAISS_ASSERT(newCapacity < oldCapacity);

      realloc_(newCapacity, stream);

      return (oldCapacity - newCapacity) * sizeof(T);
    }

    return 0;
  }

  // Returns true if we actually reallocated memory
  bool reserve(size_t newCapacity, cudaStream_t stream) {
    if (newCapacity <= capacity_) {
      return false;
    }

    if (newCapacity > max_size_)
    {
        error_ = Faiss_Error_Exceed_Max_Size;
        return false;
    }

    // Otherwise, we need new space.
    // realloc_(newCapacity, stream);
    allocateMemory(newCapacity, stream);
    return true;
  }

  ErrorTypes error() {
      ErrorTypes ret = error_;
      error_ = Faiss_Error_OK;
      return ret;
  }

 private:
    //      在扩张过程中，如果 (cap - size) < left &&  size > left ,数据会先拷贝到内存中，析构显存，再拷贝回内存；
//      如果(cap - size) > left &&  size > left ;则该库不能再被add
    //    {
//      uint64_t  left_mem_t = 0;
//      uint64_t  total_mem_t = 0;
////      int device_id = getDeviceForAddress(data_);
//      CUDA_VERIFY(cudaMemGetInfo(&left_mem_t,&total_mem_t));
//      if(newCapacity){
//
//      }
//    }
  bool realloc_(size_t newCapacity, cudaStream_t stream) {
    FAISS_ASSERT(num_ <= newCapacity);
    T* newData = nullptr;
    if (!allocMemorySpace(space_, (void**) &newData, newCapacity * sizeof(T)))
    {
      error_ = Faiss_Error_Alloc_Fail;
      return false;
    }
    CUDA_VERIFY(cudaMemcpyAsync(newData, data_, num_ * sizeof(T),
                                cudaMemcpyDeviceToDevice, stream));
    // FIXME: keep on reclamation queue to avoid hammering cudaFree?
    CUDA_VERIFY(cudaFree(data_));

    data_ = newData;
    capacity_ = newCapacity;
    return true;
  }

  void allocateMemory(size_t requiredSpace, cudaStream_t stream)
  {
      size_t needAllocSpace = calculateSpace(requiredSpace);
      if (needAllocSpace > max_size_)
      {
          needAllocSpace = max_size_;
      }

      size_t freeSpace = 0;
      size_t totalSpace = 0;
      CUDA_VERIFY(cudaMemGetInfo(&freeSpace, &totalSpace));

      if (freeSpace * 95 / 100 >= needAllocSpace)
      {
          realloc_(needAllocSpace, stream);
      } else if (capacity_ + freeSpace >= needAllocSpace)
      {
          size_t tmp_num = num_;
          std::vector<char> buffer = copyToHost<char>(stream);
          clear();
          if (realloc_(needAllocSpace, stream))
          {
              cudaMemcpyAsync(data_, buffer.data(), buffer.size(), cudaMemcpyHostToDevice, stream);
<<<<<<< HEAD
              CUDA_VERIFY(cudaStreamSynchronize(stream));
=======
              CUDA_VERIFY(cudaDeviceSynchronize());
>>>>>>> 45ceaf63
              num_ = tmp_num;
          } else
          {
              if (realloc_(buffer.size(), stream))
              {
                  cudaMemcpyAsync(data_, buffer.data(), buffer.size(), cudaMemcpyHostToDevice, stream);
<<<<<<< HEAD
                  CUDA_VERIFY(cudaStreamSynchronize(stream));
=======
                  CUDA_VERIFY(cudaDeviceSynchronize());
>>>>>>> 45ceaf63
                  num_ = tmp_num;
              } else
              {
                  error_ = Faiss_Error_Lost_Index_Data;
                  num_ = 0;
              }
          }
      } else
      {
          error_ = Faiss_Error_Run_Out_Of_Mem;
      }
  }

  size_t calculateSpace(size_t memSpace)
  {
      const size_t VECTOR_DIM = 384;
      const size_t K_VECTORS = (1 << 10) * VECTOR_DIM;
      const size_t M_VECTORS = (1 << 20) * VECTOR_DIM;
      const size_t G_VECTORS = (1 << 30) * VECTOR_DIM;
      size_t space = 0;
      if (memSpace < K_VECTORS)
      {
          return (size_t) K_VECTORS;
      } else if (memSpace < M_VECTORS)
      {
          space = K_VECTORS;
          while (space <= memSpace)
          {
              space <<= 1;
          }
      } else if (memSpace < G_VECTORS)
      {
          space = M_VECTORS;
          while (space <= memSpace)
          {
              space += M_VECTORS;
          }
      } else
      {
          space = G_VECTORS;
          while (space <= memSpace)
          {
              space += 5 * M_VECTORS;
          }
      }
      return space;
  }

  void deallocateMemory(cudaStream_t stream)
  {
      size_t newCapacity = 0;
      if (!deallocateSpace(newCapacity))
      {
          return;
      }

      if (newCapacity == 0)
      {
          clear();
          return;
      }

      size_t freeSpace = 0;
      size_t totalSpace = 0;
      CUDA_VERIFY(cudaMemGetInfo(&freeSpace, &totalSpace));

      if (freeSpace * 95 / 100 >= newCapacity)
      {
          realloc_(newCapacity, stream);
          return;
      } else if (freeSpace + capacity_ >= newCapacity)
      {
          std::vector<char> buffer = copyToHost<char>(stream);
          clear();
          if (realloc_(newCapacity, stream))
          {
              cudaMemcpy((char*) data_, buffer.data(), buffer.size(), cudaMemcpyHostToDevice);
              CUDA_VERIFY(cudaDeviceSynchronize());
          } else
          {
              error_ = Faiss_Error_Lost_Index_Data;
          }
          return;
      }
      error_ = Faiss_Error_Unknown;
  }

  bool deallocateSpace(size_t &newCapacity)
  {
      const size_t VECTOR_DIM = 384;
      const size_t K_VECTORS = (1 << 10) * VECTOR_DIM;
      const size_t M_VECTORS = (1 << 20) * VECTOR_DIM;
      const size_t G_VECTORS = (1 << 30) * VECTOR_DIM;

      if (num_ >= G_VECTORS && capacity_ - num_ > 10 * M_VECTORS)
      {
          newCapacity = capacity_ - 5 * M_VECTORS;
          return true;
      }
      else if (num_ >= M_VECTORS && num_ < G_VECTORS && capacity_ - num_ > 2 * M_VECTORS)
      {
          newCapacity = capacity_ - M_VECTORS;
          return true;
      } else if (num_ >= K_VECTORS && num_ < M_VECTORS && num_ < capacity_ / 4)
      {
          newCapacity = capacity_ / 2;
          return true;
      } else if (num_ == 0)
      {
          newCapacity = 0;
          return true;
      }
      return false;
  }

  void reallocTemoInHost_(size_t newCapacity, cudaStream_t stream) {
    FAISS_ASSERT(num_ <= newCapacity);
    T* tmpHostData = nullptr;
    CUDA_VERIFY(cudaMallocHost((void**) &tmpHostData, num_ * sizeof(T)));
    CUDA_VERIFY(cudaMemcpyAsync(tmpHostData, data_, num_ * sizeof(T),
                                cudaMemcpyDeviceToHost, stream));
    CUDA_VERIFY(cudaFree(data_));

    T* newData = nullptr;
    allocMemorySpace(space_, (void**) &newData, newCapacity * sizeof(T));
    CUDA_VERIFY(cudaMemcpyAsync(newData, tmpHostData, num_ * sizeof(T),
                                cudaMemcpyHostToDevice, stream));

    data_ = newData;
    capacity_ = newCapacity;
  }

  size_t getNewCapacity_(size_t preferredSize) {
    return utils::nextHighestPowerOf2(preferredSize);
  }
//      -  (size<2^10) 第一次一次性增加到最大
//      - （size<2^20）当库中特征数量较少时，按照2的次幂增加
//      -  (size>2^20) 每次增加2^20;any add time: size > left 扩充到cap
//
//      在扩张过程中，如果 (cap - size) < left &&  size > left ,数据会先拷贝到内存中，析构显存，再拷贝回内存；
//      如果(cap - size) > left &&  size > left ;则该库不能再被add
        //TODO:not impl
  bool getNewCapacitySmartAndReserve_(size_t preferredSize, cudaStream_t stream) {
    //num_ + n;
        FAISS_ASSERT("not impl");
    const int small_size = (1<<10);
    const int mid_size = (1<<20);
    auto delta = preferredSize - num_;
    int new_size = preferredSize;

    if(delta<0){
      new_size =  getNewCapacity_(preferredSize);
    }else{
      if(preferredSize<= small_size ){
        new_size =  small_size;
      }else if(preferredSize <= mid_size ){
        new_size =  utils::nextHighestPowerOf2(preferredSize);
      }else{
        int s = num_ + mid_size;
        while(s<preferredSize){
          s+=mid_size;
        }
        new_size = s;
      }
    }
    preferredSize =  min((unsigned long) max_size_,(unsigned long)new_size);

  }


  T* data_;
  size_t num_;
  size_t capacity_;
  size_t max_size_;
  MemorySpace space_;
  ErrorTypes error_;
  bool user_reserve_;
};

} } // namespace<|MERGE_RESOLUTION|>--- conflicted
+++ resolved
@@ -238,22 +238,14 @@
           if (realloc_(needAllocSpace, stream))
           {
               cudaMemcpyAsync(data_, buffer.data(), buffer.size(), cudaMemcpyHostToDevice, stream);
-<<<<<<< HEAD
               CUDA_VERIFY(cudaStreamSynchronize(stream));
-=======
-              CUDA_VERIFY(cudaDeviceSynchronize());
->>>>>>> 45ceaf63
               num_ = tmp_num;
           } else
           {
               if (realloc_(buffer.size(), stream))
               {
                   cudaMemcpyAsync(data_, buffer.data(), buffer.size(), cudaMemcpyHostToDevice, stream);
-<<<<<<< HEAD
                   CUDA_VERIFY(cudaStreamSynchronize(stream));
-=======
-                  CUDA_VERIFY(cudaDeviceSynchronize());
->>>>>>> 45ceaf63
                   num_ = tmp_num;
               } else
               {
