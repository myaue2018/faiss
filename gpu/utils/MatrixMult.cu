/**
 * Copyright (c) 2015-present, Facebook, Inc.
 * All rights reserved.
 *
 * This source code is licensed under the BSD+Patents license found in the
 * LICENSE file in the root directory of this source tree.
 */

// Copyright 2004-present Facebook. All Rights Reserved.

#include <thrust/system/cuda/detail/par.h>
#include <thrust/fill.h>
#include "MatrixMult.cuh"
#include "DeviceMemory.h"
#include "DeviceUtils.h" // CUDA_VERIFY
#include "DeviceTensor.cuh"
#include "HostTensor.cuh"

#include <iostream>

namespace faiss { namespace gpu {

template <typename T>
struct CublasGemm {
};

template <>
struct CublasGemm<float> {
  static cublasStatus_t gemm(cublasHandle_t handle,
                             cublasOperation_t transa,
                             cublasOperation_t transb,
                             int m,
                             int n,
                             int k,
                             float fAlpha,
                             const float *A,
                             int lda,
                             const float *B,
                             int ldb,
                             float fBeta,
                             float *C,
                             int ldc,
                             bool useHgemm) {
    return cublasSgemm(handle, transa, transb, m, n, k,
                       &fAlpha, A, lda, B, ldb, &fBeta, C, ldc);
  }
};

#ifdef FAISS_USE_FLOAT16
template <>
struct CublasGemm<half> {
  static cublasStatus_t gemm(cublasHandle_t handle,
                             cublasOperation_t transa,
                             cublasOperation_t transb,
                             int m,
                             int n,
                             int k,
                             const float fAlpha,
                             const half *A,
                             int lda,
                             const half *B,
                             int ldb,
                             const float fBeta,
                             half *C,
                             int ldc,
                             bool useHgemm) {
    if (getDeviceSupportsFloat16Math(getCurrentDevice()) && useHgemm) {
      half hAlpha = hostFloat2Half(fAlpha);
      half hBeta = hostFloat2Half(fBeta);

      return cublasHgemm(handle, transa, transb, m, n, k,
                         &hAlpha, A, lda, B, ldb, &hBeta, C, ldc);
    }

    // CUDA 8.0 changes the half datatype specifier
#if CUDA_VERSION == 7050
    auto halfType = CUBLAS_DATA_HALF;
#else
    auto halfType = CUDA_R_16F;
#endif // CUDA_VERSION

    return cublasSgemmEx(handle, transa, transb, m, n, k,
                         &fAlpha, A, halfType, lda,
                         B, halfType, ldb,
                         &fBeta,
                         C, halfType, ldc);
  }
};

template <>
struct CublasGemm<int8_t> {
  static cublasStatus_t gemm(cublasHandle_t handle,
                             cublasOperation_t transa,
                             cublasOperation_t transb,
                             int m,
                             int n,
                             int k,
                             const float fAlpha,
                             const int8_t *A,
                             int lda,
                             const int8_t *B,
                             int ldb,
                             const float fBeta,
                             int32_t *C,
                             int ldc,
                             bool useHgemm) {
    int32_t iAlpha = fAlpha;
    int32_t iBeta = fBeta;

    auto ret = cublasGemmEx(handle, transa, transb, m, n, k,
                 &iAlpha, A, CUDA_R_8I, lda,
                 B, CUDA_R_8I, ldb,
                 &iBeta, C, CUDA_R_32I, ldc,
                 CUDA_R_32I, CUBLAS_GEMM_DFALT);//NOTICE:...

    return ret;
  }
};
#endif // FAISS_USE_FLOAT16


template <typename T>
void
runMatrixMult(Tensor<T, 2, true>& c, bool transC,
              Tensor<T, 2, true>& a, bool transA,
              Tensor<T, 2, true>& b, bool transB,
              float alpha,
              float beta,
              bool useHgemm,
              cublasHandle_t handle,
              cudaStream_t stream) {
  cublasSetStream(handle, stream);

  // Check that we have (m x k) * (k x n) = (m x n)
  // using the input row-major layout
  int aM = transA ? a.getSize(1) : a.getSize(0);
  int aK = transA ? a.getSize(0) : a.getSize(1);

  int bK = transB ? b.getSize(1) : b.getSize(0);
  int bN = transB ? b.getSize(0) : b.getSize(1);

  int cM = transC ? c.getSize(1) : c.getSize(0);
  int cN = transC ? c.getSize(0) : c.getSize(1);

  FAISS_ASSERT(aM == cM);
  FAISS_ASSERT(aK == bK);
  FAISS_ASSERT(bN == cN);

  FAISS_ASSERT(a.getStride(1) == 1);
  FAISS_ASSERT(b.getStride(1) == 1);
  FAISS_ASSERT(c.getStride(1) == 1);

  // Now, we have to represent the matrix multiplication in
  // column-major layout
  T* pA = transC ? a.data() : b.data();
  T* pB = transC ? b.data() : a.data();
  T* pC = c.data();

  int m = c.getSize(1); // stride 1 size
  int n = c.getSize(0); // other size
  int k = transA ? a.getSize(0) : a.getSize(1);

  int lda = transC ? a.getStride(0) : b.getStride(0);
  int ldb = transC ? b.getStride(0) : a.getStride(0);
  int ldc = c.getStride(0);

  auto gemmTrA = transB ? CUBLAS_OP_T : CUBLAS_OP_N;
  auto gemmTrB = transA ? CUBLAS_OP_T : CUBLAS_OP_N;

  if (transC) {
    gemmTrA = transA ? CUBLAS_OP_N : CUBLAS_OP_T;
    gemmTrB = transB ? CUBLAS_OP_N : CUBLAS_OP_T;
  }

  auto err = CublasGemm<T>::gemm(handle,
                                 gemmTrA, gemmTrB,
                                 m, n, k, alpha,
                                 pA, lda, pB, ldb, beta,
                                 pC, ldc, useHgemm);

  FAISS_ASSERT_FMT(err == CUBLAS_STATUS_SUCCESS,
                   "cublas failed (%d): %s "
                   "(%d, %d)%s x (%d, %d)%s = (%d, %d)%s",
                   (int) err,
                   useHgemm ? "Hgemm" : "Sgemm",
                   a.getSize(0), a.getSize(1), transA ? "'" : "",
                   b.getSize(0), b.getSize(1), transB ? "'" : "",
                   c.getSize(0), c.getSize(1), transC ? "'" : "");
  CUDA_TEST_ERROR();
}

void runMatrixMult(Tensor<float, 2, true>& c, bool transC,
                   Tensor<float, 2, true>& a, bool transA,
                   Tensor<float, 2, true>& b, bool transB,
                   float alpha,
                   float beta,
                   bool useHgemm,
                   cublasHandle_t handle,
                   cudaStream_t stream) {
  return runMatrixMult<float>(c, transC, a, transA, b, transB,
                              alpha, beta, useHgemm, handle, stream);
}

#ifdef FAISS_USE_FLOAT16
void runMatrixMult(Tensor<half, 2, true>& c, bool transC,
                   Tensor<half, 2, true>& a, bool transA,
                   Tensor<half, 2, true>& b, bool transB,
                   float alpha,
                   float beta,
                   bool useHgemm,
                   cublasHandle_t handle,
                   cudaStream_t stream) {
  return runMatrixMult<half>(c, transC, a, transA, b, transB,
                             alpha, beta, useHgemm, handle, stream);
}

void runMatrixMult(Tensor<float, 2, true>& c, bool transC,
                   Tensor<int8_t, 2, true>& a, bool transA,
                   Tensor<int8_t, 2, true>& b, bool transB,
                   float alpha,
                   float beta,
                   bool useHgemm,
                   cublasHandle_t handle,
                   cudaStream_t stream) {
  cublasSetStream(handle, stream);

  // Check that we have (m x k) * (k x n) = (m x n)
  // using the input row-major layout
  int aM = transA ? a.getSize(1) : a.getSize(0);
  int aK = transA ? a.getSize(0) : a.getSize(1);

  int bK = transB ? b.getSize(1) : b.getSize(0);
  int bN = transB ? b.getSize(0) : b.getSize(1);

  int cM = transC ? c.getSize(1) : c.getSize(0);
  int cN = transC ? c.getSize(0) : c.getSize(1);

  FAISS_ASSERT(aM == cM);
  FAISS_ASSERT(aK == bK);
  FAISS_ASSERT(bN == cN);

  FAISS_ASSERT(a.getStride(1) == 1);
  FAISS_ASSERT(b.getStride(1) == 1);
  FAISS_ASSERT(c.getStride(1) == 1);

  // Now, we have to represent the matrix multiplication in
  // column-major layout
  int8_t * pA = transC ? a.data() : b.data();
  int8_t* pB = transC ? b.data() : a.data();
  float* pC = c.data();

  int32_t * pC_int32 = (int32_t*)c.data();

  int m = c.getSize(1); // stride 1 size
  int n = c.getSize(0); // other size
  int k = transA ? a.getSize(0) : a.getSize(1);

  int lda = transC ? a.getStride(0) : b.getStride(0);
  int ldb = transC ? b.getStride(0) : a.getStride(0);
  int ldc = c.getStride(0);

  auto gemmTrA = transB ? CUBLAS_OP_T : CUBLAS_OP_N;
  auto gemmTrB = transA ? CUBLAS_OP_T : CUBLAS_OP_N;

  if (transC) {
    gemmTrA = transA ? CUBLAS_OP_N : CUBLAS_OP_T;
    gemmTrB = transB ? CUBLAS_OP_N : CUBLAS_OP_T;
  }

  auto err = CublasGemm<int8_t >::gemm(handle,
                                 gemmTrA, gemmTrB,
                                 m, n, k, alpha,
                                 pA, lda, pB, ldb, beta,
                                 pC_int32, ldc, useHgemm);
  cudaStreamSynchronize(stream);

  FAISS_ASSERT_FMT(err == CUBLAS_STATUS_SUCCESS,
                   "cublas failed (%d): %s "
                           "(%d, %d)%s x (%d, %d)%s = (%d, %d)%s",
                   (int) err,
                   useHgemm ? "Hgemm" : "Sgemm",
                   a.getSize(0), a.getSize(1), transA ? "'" : "",
                   b.getSize(0), b.getSize(1), transB ? "'" : "",
                   c.getSize(0), c.getSize(1), transC ? "'" : "");
  CUDA_TEST_ERROR();
<<<<<<< HEAD

  runConvertInt32ToFloat32(pC,pC_int32,m*n,stream);//TODO: opt, not must
=======
  if (m < c.getStride(0)) {
      for (int i = 0; i < n; ++i) {
          int32_t *in = pC_int32 + i * c.getStride(0);
          float *out = pC + i * c.getStride(0);
          runConvertInt32ToFloat32(out, in, m, stream);
      }
  } else {
    runConvertInt32ToFloat32(pC,pC_int32,m*n,stream);//TODO: opt, not must
  }
>>>>>>> 45ceaf63
}
#endif

void
runIteratedMatrixMult(Tensor<float, 3, true>& c, bool transC,
                      Tensor<float, 3, true>& a, bool transA,
                      Tensor<float, 3, true>& b, bool transB,
                      float alpha,
                      float beta,
                      cublasHandle_t handle,
                      cudaStream_t stream) {
  FAISS_ASSERT(c.getSize(0) == a.getSize(0));
  FAISS_ASSERT(a.getSize(0) == b.getSize(0));

  for (int i = 0; i < a.getSize(0); ++i) {
    auto cView = c[i].view();
    auto aView = a[i].view();
    auto bView = b[i].view();

    runMatrixMult(cView, transC,
                  aView, transA,
                  bView, transB,
                  alpha, beta, false, handle, stream);
  }
}

void
runBatchMatrixMult(Tensor<float, 3, true>& c, bool transC,
                   Tensor<float, 3, true>& a, bool transA,
                   Tensor<float, 3, true>& b, bool transB,
                   float alpha,
                   float beta,
                   DeviceMemory& mem,
                   cublasHandle_t handle,
                   cudaStream_t stream) {
  FAISS_ASSERT(c.getSize(0) == a.getSize(0));
  FAISS_ASSERT(a.getSize(0) == b.getSize(0));
  cublasSetStream(handle, stream);

  // Check that we have (m x k) * (k x n) = (m x n)
  // using the input row-major layout
  int aM = transA ? a.getSize(2) : a.getSize(1);
  int aK = transA ? a.getSize(1) : a.getSize(2);

  int bK = transB ? b.getSize(2) : b.getSize(1);
  int bN = transB ? b.getSize(1) : b.getSize(2);

  int cM = transC ? c.getSize(2) : c.getSize(1);
  int cN = transC ? c.getSize(1) : c.getSize(2);

  FAISS_ASSERT(aM == cM);
  FAISS_ASSERT(aK == bK);
  FAISS_ASSERT(bN == cN);

  // Now, we have to represent the matrix multiplication in
  // column-major layout
  float* pA = transC ? a.data() : b.data();
  float* pB = transC ? b.data() : a.data();
  float* pC = c.data();

  int m = c.getSize(2); // stride 1 size
  int n = c.getSize(1); // other size
  int k = transA ? a.getSize(1) : a.getSize(2);

  int lda = transC ? a.getStride(1) : b.getStride(1);
  int ldb = transC ? b.getStride(1) : a.getStride(1);
  int ldc = c.getStride(1);

  auto gemmTrA = transB ? CUBLAS_OP_T : CUBLAS_OP_N;
  auto gemmTrB = transA ? CUBLAS_OP_T : CUBLAS_OP_N;

  if (transC) {
    gemmTrA = transA ? CUBLAS_OP_N : CUBLAS_OP_T;
    gemmTrB = transB ? CUBLAS_OP_N : CUBLAS_OP_T;
  }

  HostTensor<float*, 1, true> hostA({a.getSize(0)});
  HostTensor<float*, 1, true> hostB({b.getSize(0)});
  HostTensor<float*, 1, true> hostC({c.getSize(0)});

  size_t aOffset = a.getStride(0);
  size_t bOffset = b.getStride(0);
  size_t cOffset = c.getStride(0);

  for (int i = 0; i < a.getSize(0); ++i) {
    hostA[i] = transC ? a.data() + i * aOffset : b.data() + i * bOffset;
    hostB[i] = transC ? b.data() + i * bOffset : a.data() + i * aOffset;
    hostC[i] = c.data() + i * cOffset;
  }

  DeviceTensor<float*, 1, true> deviceA(mem, hostA, stream);
  DeviceTensor<float*, 1, true> deviceB(mem, hostB, stream);
  DeviceTensor<float*, 1, true> deviceC(mem, hostC, stream);

  auto err =
    cublasSgemmBatched(handle,
                       gemmTrA, gemmTrB,
                       m, n, k, &alpha,
                       (const float**) deviceA.data(), lda,
                       (const float**) deviceB.data(), ldb, &beta,
                       deviceC.data(), ldc, a.getSize(0));
  FAISS_ASSERT_FMT(err == CUBLAS_STATUS_SUCCESS,
                   "cublasSgemmBatched failed (%d)", (int) err);
  CUDA_TEST_ERROR();
}

} } // namespace<|MERGE_RESOLUTION|>--- conflicted
+++ resolved
@@ -15,8 +15,6 @@
 #include "DeviceUtils.h" // CUDA_VERIFY
 #include "DeviceTensor.cuh"
 #include "HostTensor.cuh"
-
-#include <iostream>
 
 namespace faiss { namespace gpu {
 
@@ -283,10 +281,6 @@
                    b.getSize(0), b.getSize(1), transB ? "'" : "",
                    c.getSize(0), c.getSize(1), transC ? "'" : "");
   CUDA_TEST_ERROR();
-<<<<<<< HEAD
-
-  runConvertInt32ToFloat32(pC,pC_int32,m*n,stream);//TODO: opt, not must
-=======
   if (m < c.getStride(0)) {
       for (int i = 0; i < n; ++i) {
           int32_t *in = pC_int32 + i * c.getStride(0);
@@ -296,7 +290,6 @@
   } else {
     runConvertInt32ToFloat32(pC,pC_int32,m*n,stream);//TODO: opt, not must
   }
->>>>>>> 45ceaf63
 }
 #endif
 
