--- conflicted
+++ resolved
@@ -88,12 +88,10 @@
     /// max number of vectors
     size_t max_size;
 
-<<<<<<< HEAD
     /// int8 norms switch
     bool use_int8_norms = false;
-=======
+
     bool index_user_reserve = false;
->>>>>>> 45ceaf63
 
     explicit Index (idx_t d = 0, MetricType metric = METRIC_L2):
                     d(d),
